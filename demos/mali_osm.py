--- conflicted
+++ resolved
@@ -108,7 +108,6 @@
         'moving_forward': True,
         'linear_tolerance': 1e-3,
     },
-<<<<<<< HEAD
     'YShapeRoad': {
         'description': 'Y-shaped road.',
         'file_path': 'y_shape_road.osm',
@@ -116,7 +115,7 @@
         'lane_id': '1336',
         'lane_position': 46.,
         'moving_forward': False,
-=======
+    },
     'TShapeRoad': {
         'description': 'T-shaped road.',
         'file_path': 't_shape_road.osm',
@@ -124,7 +123,6 @@
         'lane_id': '1830',
         'lane_position': 0.,
         'moving_forward': True,
->>>>>>> 496605c8
         'linear_tolerance': 1e-3,
     },
 }
